--- conflicted
+++ resolved
@@ -13,19 +13,6 @@
 export const EmployeeItem: React.FC<EmployeeItemProps> = ({ employee, onEdit, onDeleteEmployee, onEditHours }) => {
     const avatarUrl = employee.avatarUrl ? imageStorage.getImageUrl(employee.avatarUrl) : undefined;
     return (
-<<<<<<< HEAD
-        <div className="p-4 border border-default rounded-md bg-surface flex flex-col sm:flex-row sm:items-center gap-4">
-            <div className="flex items-center gap-4">
-                <img
-                    src={employee.avatarUrl || `https://ui-avatars.com/api/?name=${employee.name.replace(' ', '+')}&background=random`}
-                    alt={employee.name}
-                    className="w-16 h-16 rounded-full object-cover flex-shrink-0"
-                />
-                <div className="flex-grow">
-                    <p className="text-md font-semibold text-primary leading-tight break-words">{employee.name}</p>
-                    <p className="text-xs sm:text-sm text-secondary break-all">{employee.avatarUrl || 'Sin URL de Avatar'}</p>
-                </div>
-=======
         <div className="p-4 border border-default rounded-md flex items-center gap-4 bg-surface">
             {avatarUrl ? (
                 <img
@@ -41,7 +28,6 @@
             <div className="flex-grow min-w-0">
                 <p className="text-md font-semibold text-primary truncate">{employee.name}</p>
                 <p className="text-xs text-secondary truncate">{avatarUrl ? 'Avatar personalizado' : 'Sin avatar'}</p>
->>>>>>> c6c29f1b
             </div>
             <div className="flex flex-wrap sm:flex-nowrap items-center gap-2 sm:ml-auto">
                 <Button onClick={() => onEdit(employee)} variant="secondary" size="sm" className="flex-1 sm:flex-initial">
